--- conflicted
+++ resolved
@@ -1,343 +1,6 @@
-<<<<<<< HEAD
-import {
-  AdaptiveDpr,
-  AdaptiveEvents,
-  CameraControls,
-  Environment,
-  useTexture
-} from "@react-three/drei";
-import * as THREE from "three";
-import { Canvas, useFrame, useThree } from "@react-three/fiber";
-import {
-  EffectComposer,
-  Outline,
-  Selection,
-} from "@react-three/postprocessing";
-import { BlendFunction, KernelSize } from "postprocessing";
-
-import { SynchronizedCameraControls } from "./CameraControls";
-import React, { useRef, useContext} from "react";
-import { createRoot } from "react-dom/client";
-import { Box, MantineProvider, ScrollArea } from "@mantine/core";
-
-import {
-  SceneNodeThreeObject,
-  UseSceneTree,
-  useSceneTreeState,
-} from "./SceneTree";
-
-import "./index.css";
-
-import WebsocketInterface from "./WebsocketInterface";
-import { UseGui, useGuiState } from "./ControlPanel/GuiState";
-import { searchParamKey } from "./SearchParamsUtils";
-import ControlPanel, { ConnectionStatus } from "./ControlPanel/ControlPanel";
-
-import { Titlebar } from "./Titlebar";
-import FloatingPanel from "./ControlPanel/FloatingPanel";
-import { extend } from "dayjs";
-
-type ViewerContextContents = {
-  useSceneTree: UseSceneTree;
-  useGui: UseGui;
-  websocketRef: React.MutableRefObject<WebSocket | null>;
-  sceneRef: React.MutableRefObject<THREE.Scene | null>;
-  cameraRef: React.MutableRefObject<THREE.PerspectiveCamera | null>;
-  nerfMaterialRef: React.MutableRefObject<THREE.ShaderMaterial | null>;
-  cameraControlRef: React.MutableRefObject<CameraControls | null>;
-  nodeAttributesFromName: React.MutableRefObject<{
-    [name: string]:
-      | undefined
-      | {
-          wxyz?: [number, number, number, number];
-          position?: [number, number, number];
-          visibility?: boolean;
-        };
-  }>;
-};
-export const ViewerContext = React.createContext<null | ViewerContextContents>(
-  null
-);
-
-THREE.ColorManagement.enabled = true;
-
-function SingleViewer() {
-  // Default server logic.
-  function getDefaultServerFromUrl() {
-    // https://localhost:8080/ => ws://localhost:8080
-    // https://localhost:8080/?server=some_url => ws://localhost:8080
-    let server = window.location.href;
-    server = server.replace("http://", "ws://");
-    server = server.split("?")[0];
-    if (server.endsWith("/")) server = server.slice(0, -1);
-    return server;
-  }
-  const servers = new URLSearchParams(window.location.search).getAll(
-    searchParamKey
-  );
-  const initialServer =
-    servers.length >= 1 ? servers[0] : getDefaultServerFromUrl();
-
-  // Values that can be globally accessed by components in a viewer.
-  const viewer: ViewerContextContents = {
-    useSceneTree: useSceneTreeState(),
-    useGui: useGuiState(initialServer),
-    websocketRef: React.useRef(null),
-    sceneRef: React.useRef(null),
-    cameraRef: React.useRef(null),
-    nerfMaterialRef: React.useRef(null),
-    cameraControlRef: React.useRef(null),
-    // Scene node attributes that aren't placed in the zustand state, for performance reasons.
-    nodeAttributesFromName: React.useRef({}),
-  };
-  const fixed_sidebar = viewer.useGui((state) => state.theme.fixed_sidebar);
-  return (
-    <ViewerContext.Provider value={viewer}>
-      <Titlebar />
-      <Box
-        sx={{
-          width: "100%",
-          height: "1px",
-          position: "relative",
-          flex: "1 0 auto",
-        }}
-      >
-        <WebsocketInterface />
-        <Box
-          sx={(theme) => ({
-            top: 0,
-            bottom: 0,
-            left: 0,
-            right: fixed_sidebar ? "20em" : 0,
-            position: "absolute",
-            backgroundColor:
-              theme.colorScheme == "light" ? "#fff" : theme.colors.dark[9],
-          })}
-        >
-          <ViewerCanvas />
-        </Box>
-        {fixed_sidebar ? (
-          <Box
-            sx={(theme) => ({
-              width: "20em",
-              boxSizing: "border-box",
-              right: 0,
-              position: "absolute",
-              top: "0em",
-              bottom: "0em",
-              borderLeft: "1px solid",
-              borderColor:
-                theme.colorScheme == "light"
-                  ? theme.colors.gray[4]
-                  : theme.colors.dark[4],
-            })}
-          >
-            <ScrollArea type="always" sx={{ height: "100%" }}>
-              <Box
-                p="sm"
-                sx={(theme) => ({
-                  backgroundColor:
-                    theme.colorScheme == "dark"
-                      ? theme.colors.dark[5]
-                      : theme.colors.gray[1],
-                  lineHeight: "1.5em",
-                  fontWeight: 400,
-                })}
-              >
-                <ConnectionStatus />
-              </Box>
-              <ControlPanel />
-            </ScrollArea>
-          </Box>
-        ) : (
-          <FloatingPanel>
-            <FloatingPanel.Handle>
-              <ConnectionStatus />
-            </FloatingPanel.Handle>
-            <FloatingPanel.Contents>
-              <ControlPanel />
-            </FloatingPanel.Contents>
-          </FloatingPanel>
-        )}
-      </Box>
-    </ViewerContext.Provider>
-  );
-}
-
-function ViewerCanvas() {
-  return (
-    <Canvas
-      camera={{ position: [3.0, 3.0, -3.0] }}
-      style={{
-        position: "relative",
-        zIndex: 0,
-        width: "100%",
-        height: "100%",
-      }}
-      performance={{ min: 0.95 }}
-    >
-      <NeRFImage />
-      <AdaptiveDpr pixelated />
-      <AdaptiveEvents />
-      <SceneContextSetter />
-      <SynchronizedCameraControls />
-      <Selection >
-        <SceneNodeThreeObject name="" />
-        <EffectComposer enabled={true} autoClear={false}>
-          <Outline
-            hiddenEdgeColor={0xfbff00}
-            visibleEdgeColor={0xfbff00}
-            blendFunction={BlendFunction.SCREEN} // set this to BlendFunction.ALPHA for dark outlines
-            kernelSize={KernelSize.MEDIUM}
-            edgeStrength={30.0}
-            height={480}
-            blur
-          />
-        </EffectComposer>
-      </Selection>
-      <Environment path="/hdri/" files="potsdamer_platz_1k.hdr" />
-    </Canvas>
-  );
-}
-
-function NeRFImage(){
-  // Create a fragment shader that composites depth using nerfDepth and nerfColor
-  const vertShader = `
-  varying vec2 vUv;
-
-  void main() {
-    vUv = uv;
-    gl_Position = projectionMatrix * modelViewMatrix * vec4(position, 1.0);
-  }
-  `.trim();
-  const fragShader = `  
-  precision lowp float;
-
-  varying vec2 vUv;
-  uniform sampler2D nerfColor;
-  uniform sampler2D nerfDepth;
-  uniform float cameraNear;
-  uniform float cameraFar;
-
-  // depthSample from depthTexture.r, for instance
-  float linearDepth(float depthSample, float zNear, float zFar)
-  {
-      depthSample = 2.0 * depthSample - 1.0;
-      float zLinear = 2.0 * zNear * zFar / (zFar + zNear - depthSample * (zFar - zNear));
-      return zLinear;
-  }
-
-  // result suitable for assigning to gl_FragDepth
-  float depthSample(float linearDepth, float zNear, float zFar)
-  {
-      float nonLinearDepth = (zFar + zNear - 2.0 * zNear * zFar / linearDepth) / (zFar - zNear);
-      nonLinearDepth = (nonLinearDepth + 1.0) / 2.0;
-      return nonLinearDepth;
-  }
-
-  float readDepth( sampler2D depthSampler, vec2 coord, float zNear, float zFar) {
-    float depth = texture(depthSampler,coord).x;
-    // float nonLinearDepth = (1.0/depth - 1.0/zNear)/(1.0/zFar - 1.0/zNear);
-    float nonLinearDepth = depthSample(depth, zNear, zFar);
-    return nonLinearDepth;
-  }
-
-  void main() {
-    vec4 color = texture( nerfColor, vUv );
-    gl_FragColor = vec4( color.rgb, 1.0 );
-
-    float depth = readDepth(nerfDepth, vUv, cameraNear, cameraFar);
-    if(depth < gl_FragCoord.z){
-      gl_FragDepth = depth;
-    }else{
-      //otherwise set infinite depth
-      gl_FragDepth = 1.0;
-    }
-  }`.trim();
-  const nerfMaterial = new THREE.ShaderMaterial({
-    fragmentShader: fragShader,
-    vertexShader: vertShader,
-    uniforms: {
-      nerfDepth: {value: null},
-      nerfColor: {value: null},
-      cameraNear: {value: null},
-      cameraFar: {value: null},
-    }
-  });
-  const { nerfMaterialRef } = React.useContext(ViewerContext)!;
-  nerfMaterialRef.current = nerfMaterial;
-  const nerfMesh = useRef<THREE.Mesh>(null);
-  useFrame(({camera}) => {
-    //assert it is a perspective camera
-    if(!(camera instanceof THREE.PerspectiveCamera)){
-      console.error("Camera is not a perspective camera, cannot render NeRF image");
-      return;
-    }
-    // Update the position of the mesh based on the camera position
-    const lookdir = camera.getWorldDirection(new THREE.Vector3());
-    nerfMesh.current!.position.set(camera.position.x,camera.position.y,camera.position.z);
-    nerfMesh.current!.position.addScaledVector(lookdir,1.0);
-    nerfMesh.current!.quaternion.copy(camera.quaternion);
-    //resize the mesh based on size
-    const f = camera.getFocalLength();
-    nerfMesh.current!.scale.set(camera.getFilmWidth()/f,camera.getFilmHeight()/f,1.0);
-    //set the near/far uniforms
-    nerfMaterial.uniforms.cameraNear.value = camera.near;
-    nerfMaterial.uniforms.cameraFar.value = camera.far;
-  });
-  return <mesh
-            ref={nerfMesh}
-            material={nerfMaterial}
-            matrixWorldAutoUpdate={false}
-            name="nerfImage"
-          >
-            <planeGeometry
-              attach="geometry"
-              args={[1 , 1]}
-            />
-          </mesh>
-}
-/** Component for helping us set the scene reference. */
-function SceneContextSetter() {
-  const { sceneRef, cameraRef } = React.useContext(ViewerContext)!;
-  sceneRef.current = useThree((state) => state.scene);
-  cameraRef.current = useThree(
-    (state) => state.camera as THREE.PerspectiveCamera
-  );
-  console.log(cameraRef.current);
-  return <></>;
-}
-
-function Root() {
-  return (
-    <MantineProvider
-      withGlobalStyles
-      withNormalizeCSS
-      theme={{
-        colorScheme: "light",
-      }}
-    >
-      <Box
-        sx={{
-          width: "100%",
-          height: "100%",
-          position: "relative",
-          display: "flex",
-          flexDirection: "column",
-        }}
-      >
-        <SingleViewer />
-      </Box>
-    </MantineProvider>
-  );
-}
-
-createRoot(document.getElementById("root") as HTMLElement).render(<Root />);
-=======
 import ReactDOM from "react-dom/client";
 import { Root } from "./App";
 
 ReactDOM.createRoot(document.getElementById("root") as HTMLElement).render(
   <Root />
-);
->>>>>>> 8659181d
+);